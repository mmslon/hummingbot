import asyncio
import platform
import threading
<<<<<<< HEAD
import time
from typing import TYPE_CHECKING, Callable, List, Optional, Set

import yaml
=======
from typing import TYPE_CHECKING, Any, Callable, Dict, List, Optional, Set

import pandas as pd
>>>>>>> d9f1423f

import hummingbot.client.settings as settings
from hummingbot import init_logging
from hummingbot.client.command.gateway_api_manager import GatewayChainApiManager
<<<<<<< HEAD
from hummingbot.client.config.config_data_types import BaseClientModel
from hummingbot.client.config.config_helpers import get_strategy_starter_file
from hummingbot.client.config.config_validators import validate_bool
from hummingbot.client.config.config_var import ConfigVar
from hummingbot.core.clock import Clock, ClockMode
from hummingbot.core.rate_oracle.rate_oracle import RateOracle
=======
from hummingbot.client.command.gateway_command import GatewayCommand
from hummingbot.client.config.config_validators import validate_bool
from hummingbot.client.config.config_var import ConfigVar
from hummingbot.client.performance import PerformanceMetrics
>>>>>>> d9f1423f
from hummingbot.core.utils.async_utils import safe_ensure_future
from hummingbot.exceptions import OracleRateUnavailable

if TYPE_CHECKING:
    from hummingbot.client.hummingbot_application import HummingbotApplication  # noqa: F401

GATEWAY_READY_TIMEOUT = 300  # seconds


class StartCommand(GatewayChainApiManager):
    _in_start_check: bool = False

    async def _run_clock(self):
        with self.trading_core.clock as clock:
            await clock.run()

    async def wait_till_ready(self,  # type: HummingbotApplication
                              func: Callable, *args, **kwargs):
        while True:
            all_ready = all([market.ready for market in self.trading_core.markets.values()])
            if not all_ready:
                await asyncio.sleep(0.5)
            else:
                return func(*args, **kwargs)

    def _strategy_uses_gateway_connector(self, required_exchanges: Set[str]) -> bool:
        exchange_settings: List[settings.ConnectorSetting] = [
            settings.AllConnectorSettings.get_connector_settings().get(e, None)
            for e in required_exchanges
        ]
        return any([s.uses_gateway_generic_connector()
                    for s in exchange_settings])

    def start(self,  # type: HummingbotApplication
              log_level: Optional[str] = None,
              script: Optional[str] = None,
              conf: Optional[str] = None,
              is_quickstart: Optional[bool] = False):
        if threading.current_thread() != threading.main_thread():
            self.ev_loop.call_soon_threadsafe(self.start, log_level, script)
            return
        safe_ensure_future(self.start_check(log_level, script, conf, is_quickstart), loop=self.ev_loop)

    async def start_check(self,  # type: HummingbotApplication
                          log_level: Optional[str] = None,
                          script: Optional[str] = None,
                          conf: Optional[str] = None,
                          is_quickstart: Optional[bool] = False):

        if self._in_start_check or (
                self.trading_core.strategy_task is not None and not self.trading_core.strategy_task.done()):
            self.notify('The bot is already running - please run "stop" first')
            return

        self._in_start_check = True

        if settings.required_rate_oracle:
            # If the strategy to run requires using the rate oracle to find FX rates, validate there is a rate for
            # each configured token pair
            if not (await self.confirm_oracle_conversion_rate()):
                self.notify("The strategy failed to start.")
                self._in_start_check = False
                return

        if self.strategy_file_name and self.trading_core.strategy_name and is_quickstart:
            if self._strategy_uses_gateway_connector(settings.required_exchanges):
                try:
                    await asyncio.wait_for(self._gateway_monitor.ready_event.wait(), timeout=GATEWAY_READY_TIMEOUT)
                except asyncio.TimeoutError:
                    self.notify(
                        f"TimeoutError waiting for gateway service to go online... Please ensure Gateway is configured correctly."
                        f"Unable to start strategy {self.trading_core.strategy_name}. ")
                    self._in_start_check = False
                    self.trading_core.strategy_name = None
                    self.strategy_file_name = None
                    raise

        if script:
            file_name = script.split(".")[0]
            self.trading_core.strategy_name = file_name
            self.strategy_file_name = conf if conf else file_name
        elif not await self.status_check_all(notify_success=False):
            self.notify("Status checks failed. Start aborted.")
            self._in_start_check = False
            return
        if self._last_started_strategy_file != self.strategy_file_name:
            init_logging("hummingbot_logs.yml",
                         self.client_config_map,
                         override_log_level=log_level.upper() if log_level else None,
                         strategy_file_path=self.strategy_file_name)
            self._last_started_strategy_file = self.strategy_file_name

        # If macOS, disable App Nap.
        if platform.system() == "Darwin":
            import appnope
            appnope.nope()

        self._initialize_notifiers()

        # Delegate strategy initialization to trading_core
        try:
            strategy_config = None
            if self.trading_core.is_script_strategy(self.trading_core.strategy_name):
                if self.strategy_file_name and self.strategy_file_name != self.trading_core.strategy_name:
                    strategy_config = self.strategy_file_name

            success = await self.trading_core.start_strategy(
                self.trading_core.strategy_name,
                strategy_config,
                self.strategy_file_name
            )
            if not success:
                self._in_start_check = False
                self.trading_core.strategy_name = None
                self.strategy_file_name = None
                self.notify("Invalid strategy. Start aborted.")
                return
        except Exception as e:
            self._in_start_check = False
            self.trading_core.strategy_name = None
            self.strategy_file_name = None
            self.notify(f"Invalid strategy. Start aborted {e}.")
            raise

        if any([str(exchange).endswith("paper_trade") for exchange in settings.required_exchanges]):
            self.notify("\nPaper Trading Active: All orders are simulated and no real orders are placed.")

<<<<<<< HEAD
        # Gateway connectivity checks removed - we already know gateway is online
=======
        for exchange in settings.required_exchanges:
            connector: str = str(exchange)

            # confirm gateway connection
            conn_setting: settings.ConnectorSetting = settings.AllConnectorSettings.get_connector_settings()[connector]
            if conn_setting.uses_gateway_generic_connector():
                connector_details: Dict[str, Any] = conn_setting.conn_init_parameters()
                if connector_details:
                    data: List[List[str]] = [
                        ["chain", connector_details['chain']],
                        ["network", connector_details['network']],
                        ["address", connector_details['address']]
                    ]

                    # check for node URL
                    await self._test_node_url_from_gateway_config(connector_details['chain'],
                                                                  connector_details['network'])

                    await GatewayCommand.update_exchange_balances(self, connector, self.client_config_map)
                    balances: List[str] = [
                        f"{str(PerformanceMetrics.smart_round(v, 8))} {k}"
                        for k, v in GatewayCommand.all_balance(self, connector).items()
                    ]
                    data.append(["balances", ""])
                    for bal in balances:
                        data.append(["", bal])
                    wallet_df: pd.DataFrame = pd.DataFrame(data=data, columns=["", f"{connector} configuration"])
                    self.notify(wallet_df.to_string(index=False))

                    if not is_quickstart:
                        self.app.clear_input()
                        self.placeholder_mode = True
                        use_configuration = await self.app.prompt(prompt="Do you want to continue? (Yes/No) >>> ")
                        self.placeholder_mode = False
                        self.app.change_prompt(prompt=">>> ")

                        if use_configuration in ["N", "n", "No", "no"]:
                            self._in_start_check = False
                            return

                        if use_configuration not in ["Y", "y", "Yes", "yes"]:
                            self.notify("Invalid input. Please execute the `start` command again.")
                            self._in_start_check = False
                            return
>>>>>>> d9f1423f

        self.notify(f"\nStatus check complete. Strategy '{self.trading_core.strategy_name}' started successfully.")
        self._in_start_check = False

        # Patch MQTT loggers if MQTT is available
        if self._mqtt:
            self._mqtt.patch_loggers()

    async def confirm_oracle_conversion_rate(self,  # type: HummingbotApplication
                                             ) -> bool:
        try:
            result = False
            self.app.clear_input()
            self.placeholder_mode = True
            self.app.hide_input = True
            for pair in settings.rate_oracle_pairs:
                msg = await self.oracle_rate_msg(pair)
                self.notify("\nRate Oracle:\n" + msg)
            config = ConfigVar(key="confirm_oracle_use",
                               type_str="bool",
                               prompt="Please confirm to proceed if the above oracle source and rates are correct for "
                                      "this strategy (Yes/No)  >>> ",
                               required_if=lambda: True,
                               validator=lambda v: validate_bool(v))
            await self.prompt_a_config_legacy(config)
            if config.value:
                result = True
        except OracleRateUnavailable:
            self.notify("Oracle rate is not available.")
        finally:
            self.placeholder_mode = False
            self.app.hide_input = False
            self.app.change_prompt(prompt=">>> ")
        return result<|MERGE_RESOLUTION|>--- conflicted
+++ resolved
@@ -1,33 +1,17 @@
 import asyncio
 import platform
 import threading
-<<<<<<< HEAD
-import time
-from typing import TYPE_CHECKING, Callable, List, Optional, Set
-
-import yaml
-=======
 from typing import TYPE_CHECKING, Any, Callable, Dict, List, Optional, Set
 
 import pandas as pd
->>>>>>> d9f1423f
 
 import hummingbot.client.settings as settings
 from hummingbot import init_logging
 from hummingbot.client.command.gateway_api_manager import GatewayChainApiManager
-<<<<<<< HEAD
-from hummingbot.client.config.config_data_types import BaseClientModel
-from hummingbot.client.config.config_helpers import get_strategy_starter_file
-from hummingbot.client.config.config_validators import validate_bool
-from hummingbot.client.config.config_var import ConfigVar
-from hummingbot.core.clock import Clock, ClockMode
-from hummingbot.core.rate_oracle.rate_oracle import RateOracle
-=======
 from hummingbot.client.command.gateway_command import GatewayCommand
 from hummingbot.client.config.config_validators import validate_bool
 from hummingbot.client.config.config_var import ConfigVar
 from hummingbot.client.performance import PerformanceMetrics
->>>>>>> d9f1423f
 from hummingbot.core.utils.async_utils import safe_ensure_future
 from hummingbot.exceptions import OracleRateUnavailable
 
@@ -155,9 +139,6 @@
         if any([str(exchange).endswith("paper_trade") for exchange in settings.required_exchanges]):
             self.notify("\nPaper Trading Active: All orders are simulated and no real orders are placed.")
 
-<<<<<<< HEAD
-        # Gateway connectivity checks removed - we already know gateway is online
-=======
         for exchange in settings.required_exchanges:
             connector: str = str(exchange)
 
@@ -202,7 +183,6 @@
                             self.notify("Invalid input. Please execute the `start` command again.")
                             self._in_start_check = False
                             return
->>>>>>> d9f1423f
 
         self.notify(f"\nStatus check complete. Strategy '{self.trading_core.strategy_name}' started successfully.")
         self._in_start_check = False
