--- conflicted
+++ resolved
@@ -34,12 +34,8 @@
         self._command_completer = WordCompleter(self.parser.commands, ignore_case=True)
         self._connector_completer = WordCompleter(CONNECTOR_SETTINGS.keys(), ignore_case=True)
         self._exchange_completer = WordCompleter(EXCHANGES, ignore_case=True)
-<<<<<<< HEAD
         self._derivative_completer = WordCompleter(DERIVATIVES, ignore_case=True)
-        self._connect_exchange_completer = WordCompleter(CONNECT_EXCHANGES, ignore_case=True)
-=======
         self._connect_option_completer = WordCompleter(CONNECT_OPTIONS, ignore_case=True)
->>>>>>> 6cdbbaee
         self._export_completer = WordCompleter(["keys", "trades"], ignore_case=True)
         self._balance_completer = WordCompleter(["limit", "paper"], ignore_case=True)
         self._history_completer = WordCompleter(["--days", "--verbose"], ignore_case=True)
@@ -61,23 +57,10 @@
     @property
     def _trading_pair_completer(self) -> Completer:
         trading_pair_fetcher = TradingPairFetcher.get_instance()
-        market = None
-<<<<<<< HEAD
-        for exchange in EXCHANGES:
-            exchange_variant = exchange + "_"
-            if exchange in self.prompt_text and exchange_variant not in self.prompt_text:
-=======
-        for exchange in CONNECTOR_SETTINGS:
+        for exchange in list(CONNECTOR_SETTINGS.keys()).sort(key=len):
             if exchange in self.prompt_text:
->>>>>>> 6cdbbaee
                 market = exchange
                 break
-        if market is None:
-            for exchange in DERIVATIVES:
-                exchange_variant = exchange + "_"
-                if exchange in self.prompt_text and exchange_variant not in self.prompt_text:
-                    market = exchange
-                    break
         trading_pairs = trading_pair_fetcher.trading_pairs.get(market, []) if trading_pair_fetcher.ready else []
         return WordCompleter(trading_pairs, ignore_case=True, sentence=True)
 
@@ -117,7 +100,6 @@
                any(x for x in ("exchange name", "name of exchange", "name of the exchange")
                    if x in self.prompt_text.lower())
 
-<<<<<<< HEAD
     def _complete_derivatives(self, document: Document) -> bool:
         text_before_cursor: str = document.text_before_cursor
         return "--exchange" in text_before_cursor or \
@@ -125,10 +107,7 @@
                any(x for x in ("derivative name", "name of derivative", "name of the derivative")
                    if x in self.prompt_text.lower())
 
-    def _complete_connect_exchanges(self, document: Document) -> bool:
-=======
     def _complete_connect_options(self, document: Document) -> bool:
->>>>>>> 6cdbbaee
         text_before_cursor: str = document.text_before_cursor
         return text_before_cursor.startswith("connect ")
 
