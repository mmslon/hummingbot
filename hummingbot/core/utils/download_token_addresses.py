--- conflicted
+++ resolved
@@ -52,13 +52,7 @@
                             token_dict[asset] = Web3.toChecksumAddress(token["identifier"])
                         elif asset == "LRC":
                             # Other integrations use the wrong address for LRC
-<<<<<<< HEAD
-                            token_dict[symbol] = Web3.toChecksumAddress(token["identifier"])
-
-=======
                             token_dict[asset] = Web3.toChecksumAddress(token["identifier"])
-                            
->>>>>>> 5e0922ab
                 except Exception as err:
                     logging.getLogger().error(err)
 
