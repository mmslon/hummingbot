import cachetools
import errno
import functools
import numpy as np
import socket
<<<<<<< HEAD
=======
import pandas as pd
>>>>>>> 1aac72a3


def async_ttl_cache(ttl: int = 3600, maxsize: int = 1):
    cache = cachetools.TTLCache(ttl=ttl, maxsize=maxsize)

    def decorator(fn):
        @functools.wraps(fn)
        async def memoize(*args, **kwargs):
            key = str((args, kwargs))
            try:
                return cache[key]
            except KeyError:
                cache[key] = await fn(*args, **kwargs)
                return cache[key]

        memoize.cache_clear = lambda: cache.clear()
        return memoize

    return decorator


def map_df_to_str(df: pd.DataFrame) -> pd.DataFrame:
    return df.applymap(lambda x: np.format_float_positional(x, trim="-") if isinstance(x, float) else x).astype(str)


def detect_available_port(starting_port: int) -> int:
    with socket.socket(socket.AF_INET, socket.SOCK_STREAM) as s:
        current_port: int = starting_port
        while current_port < 65535:
            try:
                s.bind(("127.0.0.1", current_port))
                break
            except OSError as e:
                if e.errno == errno.EADDRINUSE:
                    current_port += 1
                    continue
        return current_port<|MERGE_RESOLUTION|>--- conflicted
+++ resolved
@@ -3,10 +3,7 @@
 import functools
 import numpy as np
 import socket
-<<<<<<< HEAD
-=======
 import pandas as pd
->>>>>>> 1aac72a3
 
 
 def async_ttl_cache(ttl: int = 3600, maxsize: int = 1):
