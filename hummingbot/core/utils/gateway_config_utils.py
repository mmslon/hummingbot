--- conflicted
+++ resolved
@@ -12,11 +12,8 @@
     "binance-smart-chain": "BNB",
     "cronos": "CRO",
     "near": "NEAR",
-<<<<<<< HEAD
+    "injective": "INJ",
     "xdc": "XDC"
-=======
-    "injective": "INJ",
->>>>>>> b0773c51
 }
 
 SUPPORTED_CHAINS = set(native_tokens.keys())
