--- conflicted
+++ resolved
@@ -430,18 +430,10 @@
     elif cvar.type == 'int':
         return int(value)
     elif cvar.type == 'bool':
-<<<<<<< HEAD
-        if type(value) == str:
-            if value.lower() in ["true", "yes"]:
-                return True
-            elif value.lower() in ["false", "no"]:
-                return False
-=======
         if type(value) == str and value.lower() in ["true", "yes"]:
             return True
         elif type(value) == str and value.lower() in ["false", "no"]:
             return False
->>>>>>> 8e167fa5
         else:
             return bool(value)
     else:
