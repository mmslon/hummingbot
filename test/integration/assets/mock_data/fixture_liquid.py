import json


class FixtureLiquid:
    """
    FixtureLiquid helps to store metadata that can be used to mimic
    API response payload returned from pinging Liquid API.
    The purpose of explcitly displaying fixtures:
    1. Make adhoc unittest mocking eaiser.
    2. Serve as a reference for future lookup the data structure passing among stages.
    """

<<<<<<< HEAD
    MARKETS = [
=======
    EMPTY = {}

    LIMIT_MAKER_ERROR = {'errors': {'order': ['do_not_initiate']}}

    EXCHANGE_MARKETS_DATA = [
>>>>>>> d802ae3c
        {
            'id': '418',
            'product_type': 'CurrencyPair',
            'code': 'CASH',
            'name': None,
            'market_ask': None,
            'market_bid': None,
            'indicator': None,
            'currency': 'QASH',
            'currency_pair_code': 'MITHQASH',
            'symbol': 'MITH',
            'btc_minimum_withdraw': None,
            'fiat_minimum_withdraw': None,
            'pusher_channel': 'product_cash_mithqash_418',
            'taker_fee': '0.001',
            'maker_fee': '0.001',
            'low_market_bid': '0.0',
            'high_market_ask': '0.0',
            'volume_24h': '0.0',
            'last_price_24h': None,
            'last_traded_price': None,
            'last_traded_quantity': None,
            'quoted_currency': 'QASH',
            'base_currency': 'MITH',
            'disabled': True,
            'margin_enabled': False,
            'cfd_enabled': False,
            'last_event_timestamp': None
        }, {
            'id': '506',
            'product_type': 'CurrencyPair',
            'code': 'CASH',
            'name': None,
            'market_ask': 1.15e-06,
            'market_bid': 1.12e-06,
            'indicator': 1,
            'currency': 'BTC',
            'currency_pair_code': 'WLOBTC',
            'symbol': None,
            'btc_minimum_withdraw': None,
            'fiat_minimum_withdraw': None,
            'pusher_channel': 'product_cash_wlobtc_506',
            'taker_fee': '0.001',
            'maker_fee': '0.001',
            'low_market_bid': '0.00000105',
            'high_market_ask': '0.00000132',
            'volume_24h': '3147.2676282',
            'last_price_24h': '0.00000114',
            'last_traded_price': '0.00000113',
            'last_traded_quantity': '915.9778978',
            'quoted_currency': 'BTC',
            'base_currency': 'WLO',
            'disabled': False,
            'margin_enabled': False,
            'cfd_enabled': False,
            'last_event_timestamp': '1571981938.3873937'
        }, {
            'id': '538',
            'product_type': 'CurrencyPair',
            'code': 'CASH',
            'name': None,
            'market_ask': 5e-08,
            'market_bid': 3e-08,
            'indicator': -1,
            'currency': 'BTC',
            'currency_pair_code': 'LCXBTC',
            'symbol': None,
            'btc_minimum_withdraw': None,
            'fiat_minimum_withdraw': None,
            'pusher_channel': 'product_cash_lcxbtc_538',
            'taker_fee': '0.001',
            'maker_fee': '0.001',
            'low_market_bid': '3.0e-08',
            'high_market_ask': '5.0e-08',
            'volume_24h': '628660.0',
            'last_price_24h': '0.00000003',
            'last_traded_price': '0.00000004',
            'last_traded_quantity': '4867.0',
            'quoted_currency': 'BTC',
            'base_currency': 'LCX',
            'disabled': False,
            'margin_enabled': False,
            'cfd_enabled': False,
            'last_event_timestamp': '1571979656.7983565'
        }, {
            'id': '206',
            'product_type': 'CurrencyPair',
            'code': 'CASH',
            'name': None,
            'market_ask': 4.3e-07,
            'market_bid': 4.1e-07,
            'indicator': -1,
            'currency': 'ETH',
            'currency_pair_code': 'STACETH',
            'symbol': 'STAC',
            'btc_minimum_withdraw': None,
            'fiat_minimum_withdraw': None,
            'pusher_channel': 'product_cash_staceth_206',
            'taker_fee': '0.001',
            'maker_fee': '0.001',
            'low_market_bid': '0.00000034',
            'high_market_ask': '0.00000046',
            'volume_24h': '2092391.82350436',
            'last_price_24h': '0.00000043',
            'last_traded_price': '0.00000042',
            'last_traded_quantity': '7183.5833',
            'quoted_currency': 'ETH',
            'base_currency': 'STAC',
            'disabled': False,
            'margin_enabled': False,
            'cfd_enabled': False,
            'last_event_timestamp': '1571981852.7042925'
        }, {
            'id': '443',
            'product_type': 'CurrencyPair',
            'code': 'CASH',
            'name': None,
            'market_ask': 7491.83,
            'market_bid': 7448.43061967,
            'indicator': 1,
            'currency': 'USDC',
            'currency_pair_code': 'BTCUSDC',
            'symbol': None,
            'btc_minimum_withdraw': None,
            'fiat_minimum_withdraw': None,
            'pusher_channel': 'product_cash_btcusdc_443',
            'taker_fee': '0.001',
            'maker_fee': '0.001',
            'low_market_bid': '7357.91403631',
            'high_market_ask': '7550.41866211',
            'volume_24h': '0.177332',
            'last_price_24h': '7443.88002595',
            'last_traded_price': '7455.83',
            'last_traded_quantity': '0.038666',
            'quoted_currency': 'USDC',
            'base_currency': 'BTC',
            'disabled': False,
            'margin_enabled': False,
            'cfd_enabled': False,
            'last_event_timestamp': '1571995384.0727158'
        }, {
            'id': '1',
            'product_type': 'CurrencyPair',
            'code': 'CASH',
            'name': ' CASH Trading',
            'market_ask': 7479.253,
            'market_bid': 7473.12828,
            'indicator': 1,
            'currency': 'USD',
            'currency_pair_code': 'BTCUSD',
            'symbol': '$',
            'btc_minimum_withdraw': None,
            'fiat_minimum_withdraw': None,
            'pusher_channel': 'product_cash_btcusd_1',
            'taker_fee': '0.001',
            'maker_fee': '0.001',
            'low_market_bid': '7393.21607',
            'high_market_ask': '7523.722',
            'volume_24h': '356.45875936',
            'last_price_24h': '7468.53554',
            'last_traded_price': '7470.49746',
            'last_traded_quantity': '0.002',
            'quoted_currency': 'USD',
            'base_currency': 'BTC',
            'disabled': False,
            'margin_enabled': True,
            'cfd_enabled': True,
            'last_event_timestamp': '1571995384.0727158'
        }, {
            'id': '444',
            'product_type': 'CurrencyPair',
            'code': 'CASH',
            'name': None,
            'market_ask': 163.41541555,
            'market_bid': 162.14389286,
            'indicator': 1,
            'currency': 'USDC',
            'currency_pair_code': 'ETHUSDC',
            'symbol': None,
            'btc_minimum_withdraw': None,
            'fiat_minimum_withdraw': None,
            'pusher_channel': 'product_cash_ethusdc_444',
            'taker_fee': '0.001',
            'maker_fee': '0.001',
            'low_market_bid': '158.65627936',
            'high_market_ask': '165.33195762',
            'volume_24h': '5.10523492',
            'last_price_24h': '160.94835717',
            'last_traded_price': '162.27969704',
            'last_traded_quantity': '2.53608974',
            'quoted_currency': 'USDC',
            'base_currency': 'ETH',
            'disabled': False,
            'margin_enabled': False,
            'cfd_enabled': False,
            'last_event_timestamp': '1571995382.111739'
        }, {
            'id': '27',
            'product_type': 'CurrencyPair',
            'code': 'CASH',
            'name': ' CASH Trading',
            'market_ask': 162.88941,
            'market_bid': 162.70211,
            'indicator': 1,
            'currency': 'USD',
            'currency_pair_code': 'ETHUSD',
            'symbol': '$',
            'btc_minimum_withdraw': None,
            'fiat_minimum_withdraw': None,
            'pusher_channel': 'product_cash_ethusd_27',
            'taker_fee': '0.001',
            'maker_fee': '0.001',
            'low_market_bid': '159.8',
            'high_market_ask': '163.991',
            'volume_24h': '577.3217041',
            'last_price_24h': '161.63163',
            'last_traded_price': '162.572',
            'last_traded_quantity': '4.0',
            'quoted_currency': 'USD',
            'base_currency': 'ETH',
            'disabled': False,
            'margin_enabled': True,
            'cfd_enabled': False,
            'last_event_timestamp': '1571995382.9368947'
        }
    ]

    # Sample snapshot for trading pair LCXBTC with id = 538
    SNAPSHOT_1 = {
        'buy_price_levels': [
            ['0.00000002', '1000.00000000'],  # [price, amount]
            ['0.00000001', '731578.70194909']
        ],
        'sell_price_levels': [
            ['0.00000005', '191705.80611121'],
            ['0.00000006', '3500.00000000'],
            ['0.00000013', '128995.14809078'],
            ['0.00000014', '394682.62366021'],
            ['0.00000017', '225000.00000000'],
            ['0.00000026', '2065.33260000'],
            ['0.00000044', '80591.90728052'],
            ['0.00000045', '1995.23960000'],
            ['0.00000047', '8888.00000000'],
            ['0.00000049', '870270.27283500'],
            ['0.00000099', '239533.71737500'],
            ['0.00000120', '300000.00000000'],
            ['0.00000159', '400000.00000000'],
            ['0.00000189', '509868.71330000'],
            ['0.00000239', '467777.00000000'],
            ['0.00000300', '915226.47257143'],
            ['0.00000333', '24000.00000000'],
            ['0.00000358', '1053936.00000000'],
            ['0.00000477', '1500000.00000000'],
            ['0.00000585', '2333.00000000']
        ]
    }

    # Sample snaphost for trading pair ETHUSD with id = 27
    SNAPSHOT_2 = {
        'buy_price_levels': [
            ['181.95138', '0.69772000'],  # [price, amount]
            ['181.92711', '10.00000000'],
            ['181.87900', '4.58360000'],
            ['179.03010', '278.44851000'],
            ['178.75183', '0.14000000'],
            ['178.70000', '30.12000000'],
            ['178.65989', '0.30000000'],
            ['145.83493', '2000.00000000'],
            ['87.29805', '1.00000000'],
            ['84.89838', '15.00000000'],
            ['83.76751', '0.30000000'],
            ['83.32619', '30.00000000'],
            ['82.74696', '5.05000000'],
            ['79.67613', '20.00000000'],
            ['79.63016', '0.10000000'],
            ['79.49565', '20.00000000'],
            ['79.06932', '5.00000000'],
            ['78.75672', '5.83703010'],
            ['78.74753', '5.00000000'],
            ['78.14991', '1.05000000'],
            ['77.95683', '32.40000000'],
            ['4.80000', '1.00140384'],
            ['4.71000', '2.00000000'],
            ['4.60624', '3.00000000'],
            ['4.59705', '502.00000000'],
            ['4.08218', '3.00000000'],
            ['3.90000', '0.99900000'],
            ['2.12383', '0.47376416'],
            ['0.00001', '93958.39792500'],
            ['0.00000', '1302758.00491772']
        ],
        'sell_price_levels': [
            ['182.11620', '0.32400000'],
            ['182.11637', '40.00000000'],
            ['182.13780', '10.00000000'],
            ['182.16718', '0.56177000'],
            ['182.56700', '8.03190000'],
            ['195.18677', '5.00000000'],
            ['195.90417', '1.00000000'],
            ['196.53970', '7.47687012'],
            ['196.58865', '53.64700000'],
            ['197.28377', '0.01020100'],
            ['197.32200', '0.84601190'],
            ['197.53210', '1.00000000'],
            ['197.72525', '1.00000000'],
            ['197.74364', '0.20000000'],
            ['202.13408', '36.67302000'],
            ['202.27550', '2000.00000000'],
            ['202.33313', '0.10000000'],
            ['202.34233', '4.50000000'],
            ['203.00000', '0.06000000'],
            ['308.11219', '0.15000000'],
            ['309.95166', '0.10000000'],
            ['329.26616', '0.10000000'],
            ['330.00000', '8.59212286'],
            ['330.18590', '0.10000000'],
            ['334.78459', '0.10000000'],
            ['335.70432', '0.15000000'],
            ['387.00000', '1.00000000'],
            ['388.33173', '0.25000000'],
            ['395.00000', '16.00000299'],
            ['395.48729', '0.38169999'],
            ['397.54000', '0.21503973'],
            ['399.00000', '1.00000000'],
            ['199298.00338', '0.01093111'],
            ['200000.60400', '0.01000001'],
            ['247000.00000', '0.10000000']
        ]
    }

    # Sample buy action diff snapshot for trading pair LCXBTC with id = 538
    DIFF_BUY_1 = json.dumps(
        {
            "channel": "price_ladders_cash_lcxbtc_buy",
            "data": json.dumps(
                [
                    ["0.00000001", "1383755.33583919"]
                ]
            ),
            "event": "updated"
        }
    )

    # Sample sell action diff snapshot for trading pair LCXBTC with id = 538
    DIFF_SELL_1 = json.dumps(
        {
            "channel": "price_ladders_cash_lcxbtc_sell",
            "data": json.dumps(
                [
                    ["0.00000003", "375928.38713356"],
                    ["0.00000004", "350000.00000000"],
                    ["0.00000006", "349178.00000000"],
                    ["0.00000009", "353995.00000000"],
                    ["0.00000010", "9500000.00000000"],
                    ["0.00000011", "999990.00000000"],
                    ["0.00000019", "141998.98597671"],
                    ["0.00000022", "141998.98597671"],
                    ["0.00000026", "2065.33260000"],
                    ["0.00000044", "80591.90728052"],
                    ["0.00000045", "1995.23960000"],
                    ["0.00000047", "8888.00000000"],
                    ["0.00000048", "3000000.00000000"],
                    ["0.00000049", "870270.27283500"],
                    ["0.00000099", "239533.71737500"],
                    ["0.00000120", "300000.00000000"],
                    ["0.00000159", "400000.00000000"],
                    ["0.00000189", "509868.71330000"],
                    ["0.00000239", "467777.00000000"],
                    ["0.00000300", "915226.47257143"],
                    ["0.00000333", "24000.00000000"],
                    ["0.00000358", "1053936.00000000"],
                    ["0.00000477", "1500000.00000000"],
                    ["0.00000585", "2333.00000000"],
                    ["0.00000586", "4666.00000000"],
                    ["0.00000587", "3333.00000000"],
                    ["0.00000590", "50000.00000000"],
                    ["0.00000594", "1000000.00000000"],
                    ["0.00000595", "72354.00000000"],
                    ["0.00000596", "12323.00000000"],
                    ["0.00000599", "20000.00000000"],
                    ["0.00000600", "23222.00000000"],
                    ["0.00000610", "23232.00000000"],
                    ["0.00000620", "12555.00000000"],
                    ["0.00000630", "37676.00000000"],
                    ["0.00000640", "12455.00000000"],
                    ["0.00000650", "19898.00000000"],
                    ["0.00000660", "26665.00000000"],
                    ["0.00000670", "29021.00000000"],
                    ["0.00000680", "16642.00000000"]
                ]
            ),
            "event": "updated"
        }
    )

    # Sample buy action diff snapshot for trading pair ETHUSD with id = 27
    DIFF_BUY_2 = json.dumps({
        'channel': 'price_ladders_cash_ethusd_buy',
        'data': json.dumps(
            [
                ["184.81275", "1.24990000"],
                ["184.61510", "3.24800000"],
                ["184.61501", "1.33050000"],
                ["184.61500", "6.02540000"],
                ["184.59376", "0.55230000"],
                ["184.58241", "0.19207100"],
                ["184.53469", "29.21400000"],
                ["184.46948", "2.78646253"],
                ["184.44140", "0.20000000"],
                ["184.41930", "1.30660746"],
                ["184.41010", "1.14500000"],
                ["184.40255", "0.48300000"],
                ["184.38790", "11.29232000"],
                ["184.29203", "0.86680000"],
                ["184.28562", "0.88198300"],
                ["184.20040", "0.99700000"],
                ["184.20039", "5.00000000"],
                ["184.05753", "16.71948013"],
                ["184.05744", "37.12750000"],
                ["183.96590", "1.19400000"],
                ["183.96581", "38.16974000"],
                ["183.78190", "1.03500000"],
                ["183.50730", "14.00000000"],
                ["183.50725", "56.38600000"],
                ["183.50718", "17.85000000"],
                ["183.50669", "551.62751000"],
                ["183.49041", "373.07825000"],
                ["183.32356", "17.68000000"],
                ["183.14023", "19.44800000"],
                ["182.95265", "185.00000000"],
                ["182.94265", "321.00000000"],
                ["182.94173", "240.00000000"],
                ["182.90000", "30.12000000"],
                ["182.80594", "224.83304619"],
                ["182.80428", "69.83796839"],
                ["182.19789", "37.94100000"],
                ["182.00161", "0.10988910"],
                ["182.00000", "2.00000000"],
                ["181.89691", "97.89201000"],
                ["181.89673", "270.46800000"]
            ]
        ),
        'event': 'updated'
    })

    # Sample sell action diff snapshot for trading pair ETHUSD with id = 27
    DIFF_SELL_2 = json.dumps(
        {
            'channel': 'price_ladders_cash_ethusd_sell',
            'data': json.dumps(
                [
                    ["184.86314", "19.71400000"],
                    ["184.94590", "0.48700000"],
                    ["184.94604", "16.99300000"],
                    ["184.99744", "1.25000000"],
                    ["184.99840", "0.49350000"],
                    ["185.00861", "4.64960000"],
                    ["185.13290", "0.16700000"],
                    ["185.13300", "6.02540000"],
                    ["185.20921", "1.01180000"],
                    ["185.21568", "16.68150000"],
                    ["185.27519", "0.52493193"],
                    ["185.30093", "1.05529686"],
                    ["185.32010", "0.17900000"],
                    ["185.32025", "2.14700000"],
                    ["185.32026", "31.47275456"],
                    ["185.32035", "58.69600000"],
                    ["185.62000", "0.33030000"],
                    ["185.63980", "0.15400000"],
                    ["185.67379", "11.29231000"],
                    ["185.67452", "12.00000000"],
                    ["185.67455", "38.16973000"],
                    ["185.67456", "5.04200000"],
                    ["185.82550", "0.15300000"],
                    ["185.84188", "551.12750000"],
                    ["185.86023", "2.50200000"],
                    ["185.92867", "2.21200000"],
                    ["186.04247", "188.00000000"],
                    ["186.05247", "352.00000000"],
                    ["186.05338", "37.50000000"],
                    ["186.05447", "373.07824000"],
                    ["186.12857", "2.18900000"],
                    ["186.12858", "5.00000000"],
                    ["186.14691", "10.00000000"],
                    ["186.31470", "2.46700000"],
                    ["186.40889", "4.25277422"],
                    ["186.53451", "270.46800000"],
                    ["186.67924", "183.08962000"],
                    ["186.89400", "14.49633789"],
                    ["187.00000", "10.00000000"],
                    ["187.04556", "11.49633789"]
                ]
            ),
            'event': 'updated'
        }
    )
    # Sample response of successful subscription to a order book diff ws channel
    WS_PUSHER_SUBSCRIPTION_SUCCESS_RESPONSE = json.dumps(
        {
            'channel': 'price_ladders_cash_lcxbtc_sell',
            'data': json.dumps({}),
            'event': 'pusher_internal:subscription_succeeded'
        }
    )

    # Sample response when socket client is successfully established
    WS_CLIENT_CONNECTION_SUCCESS_RESPONSE = json.dumps(
        {
            'data': json.dumps(
                {
                    "activity_timeout": 120,
                    "socket_id": "3000276318.8566049469"
                }
            ),
            'event': 'pusher:connection_established'
        }
    )

    FIAT_ACCOUNTS = [
        {
            "id": 4695,
            "balance": 10000.1773,
            "reserved_balance": 0.0,
            "currency": "USD",
            "currency_symbol": "$",
            "pusher_channel": "user_3020_account_usd",
            "lowest_offer_interest_rate": 0.00020,
            "highest_offer_interest_rate": 0.00060,
            "currency_type": "fiat",
            "exchange_rate": 1.0
        }
    ]

    CRYPTO_ACCOUNTS = [
        {
            "id": 4668,
            "balance": 4.99,
            "reserved_balance": 0.0,
            "currency": "ETH",
            "currency_symbol": "",
            "pusher_channel": "user_3020_account_btc",
            "minimum_withdraw": 0.02,
            "lowest_offer_interest_rate": 0.00049,
            "highest_offer_interest_rate": 0.05000,
            "currency_type": "crypto",
            "address": "1F25zWAQ1BAAmppNxLV3KtK6aTNhxNg5Hg"
        }
    ]
    ORDERS_GET = {
        "models": [
            {"id": 2017991459, "order_type": "market", "quantity": "1.0", "disc_quantity": "0.0",
             "iceberg_total_quantity": "0.0", "side": "buy", "filled_quantity": "1.0", "price": "0.00079",
             "created_at": 1579499313, "updated_at": 1579499313, "status": "filled", "leverage_level": 1,
             "source_exchange": None, "product_id": 500, "margin_type": None, "take_profit": None,
             "stop_loss": None, "trading_type": "spot", "product_code": "CASH", "funding_currency": "ETH",
             "crypto_account_id": None, "currency_pair_code": "CELETH", "average_price": "0.00079",
             "target": "spot", "order_fee": "0.00000079", "source_action": "manual", "unwound_trade_id": None,
             "trade_id": None, "client_order_id": "buy-CEL-ETH-1579499312988332", "settings": None,
             "trailing_stop_type": None, "trailing_stop_value": None, "executions": [
                 {"id": 253095921, "quantity": "1.0", "price": "0.00079", "taker_side": "buy",
                  "created_at": 1579499313, "my_side": "buy"}], "stop_triggered_time": None}],
        "current_page": 1,
        "total_pages": 1
    }

    BUY_MARKET_ORDER = {"id": 2017991459, "order_type": "market", "quantity": "1.0", "disc_quantity": "0.0",
                 "iceberg_total_quantity": "0.0", "side": "buy", "filled_quantity": "1.0", "price": 0.00079,
                 "created_at": 1579499313, "updated_at": 1579499313, "status": "filled", "leverage_level": 1,
                 "source_exchange": "QUOINE", "product_id": 500, "margin_type": None, "take_profit": None,
                 "stop_loss": None, "trading_type": "spot", "product_code": "CASH", "funding_currency": "ETH",
                 "crypto_account_id": None, "currency_pair_code": "CELETH", "average_price": 0.0, "target": "spot",
                 "order_fee": 0.0, "source_action": "manual", "unwound_trade_id": None, "trade_id": None,
                 "client_order_id": "buy-CEL-ETH-1579499312988332"}

    ORDERS_GET_AFTER_BUY = ORDERS_GET

    SELL_MARKET_ORDER = {"id": 2017991755, "order_type": "market", "quantity": "1.0", "disc_quantity": "0.0",
                  "iceberg_total_quantity": "0.0", "side": "sell", "filled_quantity": "1.0", "price": 0.00078,
                  "created_at": 1579499322, "updated_at": 1579499322, "status": "filled", "leverage_level": 1,
                  "source_exchange": "QUOINE", "product_id": 500, "margin_type": None, "take_profit": None,
                  "stop_loss": None, "trading_type": "spot", "product_code": "CASH", "funding_currency": "ETH",
                  "crypto_account_id": None, "currency_pair_code": "CELETH", "average_price": 0.0, "target": "spot",
                  "order_fee": 0.0, "source_action": "manual", "unwound_trade_id": None, "trade_id": None,
                  "client_order_id": "sell-CEL-ETH-1579499322010384"}

    ORDERS_GET_AFTER_MARKET_SELL = {"models": [
        {"id": 2017991755, "order_type": "market", "quantity": "1.0", "disc_quantity": "0.0",
         "iceberg_total_quantity": "0.0", "side": "sell", "filled_quantity": "1.0", "price": "0.00078",
         "created_at": 1579499322, "updated_at": 1579499322, "status": "filled", "leverage_level": 1,
         "source_exchange": None, "product_id": 500, "margin_type": None, "take_profit": None, "stop_loss": None,
         "trading_type": "spot", "product_code": "CASH", "funding_currency": "ETH", "crypto_account_id": None,
         "currency_pair_code": "CELETH", "average_price": "0.00078", "target": "spot", "order_fee": "0.00000078",
         "source_action": "manual", "unwound_trade_id": None, "trade_id": None,
         "client_order_id": "sell-CEL-ETH-1579499322010384", "settings": None, "trailing_stop_type": None,
         "trailing_stop_value": None, "executions": [
             {"id": 253095951, "quantity": "1.0", "price": "0.00078", "taker_side": "sell", "created_at": 1579499322,
              "my_side": "sell"}], "stop_triggered_time": None}], "total_pages": 10000,
        "current_page": 1}

    FILLED_BUY_LIMIT_ORDER = {"id": 2021509801, "order_type": "limit", "quantity": "1.0", "disc_quantity": "0.0",
                       "iceberg_total_quantity": "0.0", "side": "buy", "filled_quantity": "1.0", "price": 0.000819,
                       "created_at": 1579575661, "updated_at": 1579575661, "status": "filled", "leverage_level": 1,
                       "source_exchange": "QUOINE", "product_id": 500, "margin_type": None, "take_profit": None,
                       "stop_loss": None, "trading_type": "spot", "product_code": "CASH", "funding_currency": "ETH",
                       "crypto_account_id": None, "currency_pair_code": "CELETH", "average_price": 0.0,
                       "target": "spot", "order_fee": 0.0, "source_action": "manual", "unwound_trade_id": None,
                       "trade_id": None, "client_order_id": "buy-CEL-ETH-1579575660659385"}

    ORDERS_GET_AFTER_LIMIT_BUY = {
        "models": [
            {"id": 2021509801, "order_type": "limit", "quantity": "1.0", "disc_quantity": "0.0",
             "iceberg_total_quantity": "0.0", "side": "buy", "filled_quantity": "1.0", "price": "0.000819",
             "created_at": 1579575661, "updated_at": 1579575661, "status": "filled", "leverage_level": 1,
             "source_exchange": None, "product_id": 500, "margin_type": None, "take_profit": None,
             "stop_loss": None, "trading_type": "spot", "product_code": "CASH", "funding_currency": "ETH",
             "crypto_account_id": None, "currency_pair_code": "CELETH", "average_price": "0.00078",
             "target": "spot", "order_fee": "0.00000078", "source_action": "manual", "unwound_trade_id": None,
             "trade_id": None, "client_order_id": "buy-CEL-ETH-1579575660659385", "settings": None,
             "trailing_stop_type": None, "trailing_stop_value": None, "executions": [
                 {"id": 253491440, "quantity": "1.0", "price": "0.00078", "taker_side": "buy", "created_at": 1579575661,
                  "my_side": "buy"}], "stop_triggered_time": None}
        ],
        "current_page": 1,
        "total_pages": 1
    }

    FILLED_SELL_LIMIT_ORDER = {"id": 2021511071, "order_type": "limit", "quantity": "1.0", "disc_quantity": "0.0",
                        "iceberg_total_quantity": "0.0", "side": "sell", "filled_quantity": "1.0", "price": 0.00072226,
                        "created_at": 1579575692, "updated_at": 1579575692, "status": "filled", "leverage_level": 1,
                        "source_exchange": "QUOINE", "product_id": 500, "margin_type": None, "take_profit": None,
                        "stop_loss": None, "trading_type": "spot", "product_code": "CASH", "funding_currency": "ETH",
                        "crypto_account_id": None, "currency_pair_code": "CELETH", "average_price": 0.0,
                        "target": "spot", "order_fee": 0.0, "source_action": "manual", "unwound_trade_id": None,
                        "trade_id": None, "client_order_id": "sell-CEL-ETH-1579575692882646"}

    ORDERS_GET_AFTER_LIMIT_SELL = {"models": [
        {"id": 2021511071, "order_type": "market", "quantity": "1.0", "disc_quantity": "0.0",
         "iceberg_total_quantity": "0.0", "side": "sell", "filled_quantity": "1.0", "price": "0.00072226",
         "created_at": 1579499322, "updated_at": 1579499322, "status": "filled", "leverage_level": 1,
         "source_exchange": None, "product_id": 500, "margin_type": None, "take_profit": None, "stop_loss": None,
         "trading_type": "spot", "product_code": "CASH", "funding_currency": "ETH", "crypto_account_id": None,
         "currency_pair_code": "CELETH", "average_price": "0.00078", "target": "spot", "order_fee": "0.00000078",
         "source_action": "manual", "unwound_trade_id": None, "trade_id": None,
         "client_order_id": "sell-CEL-ETH-1579575692882646", "settings": None, "trailing_stop_type": None,
         "trailing_stop_value": None, "executions": [
             {"id": 253095951, "quantity": "1.0", "price": "0.00072226", "taker_side": "sell", "created_at": 1579499322,
              "my_side": "sell"}], "stop_triggered_time": None}], "total_pages": 10000,
        "current_page": 1}

    BUY_LIMIT_ORDER_BEFORE_CANCEL = {"id": 2022033542, "order_type": "limit", "quantity": "1.0", "disc_quantity": "0.0",
                            "iceberg_total_quantity": "0.0", "side": "sell", "filled_quantity": "0.0",
                            "price": 0.00116998, "created_at": 1579588095, "updated_at": 1579588095, "status": "live",
                            "leverage_level": 1, "source_exchange": "QUOINE", "product_id": 500, "margin_type": None,
                            "take_profit": None, "stop_loss": None, "trading_type": "spot", "product_code": "CASH",
                            "funding_currency": "ETH", "crypto_account_id": None, "currency_pair_code": "CELETH",
                            "average_price": 0.0, "target": "spot", "order_fee": 0.0, "source_action": "manual",
                            "unwound_trade_id": None, "trade_id": None,
                            "client_order_id": "sell-CEL-ETH-1579588095991611"}

    SELL_LIMIT_ORDER_BEFORE_CANCEL = {"id": 2022033543, "order_type": "limit", "quantity": "1.0", "disc_quantity": "0.0",
                             "iceberg_total_quantity": "0.0", "side": "buy", "filled_quantity": "0.0",
                             "price": 0.0005551, "created_at": 1579588095, "updated_at": 1579588095, "status": "live",
                             "leverage_level": 1, "source_exchange": "QUOINE", "product_id": 500, "margin_type": None,
                             "take_profit": None, "stop_loss": None, "trading_type": "spot", "product_code": "CASH",
                             "funding_currency": "ETH", "crypto_account_id": None, "currency_pair_code": "CELETH",
                             "average_price": 0.0, "target": "spot", "order_fee": 0.0, "source_action": "manual",
                             "unwound_trade_id": None, "trade_id": None,
                             "client_order_id": "buy-CEL-ETH-1579588095991610"}

    SELL_LIMIT_ORDER_AFTER_CANCEL = {"id": 2022033542, "order_type": "limit", "quantity": "1.0", "disc_quantity": "0.0",
                          "iceberg_total_quantity": "0.0", "side": "sell", "filled_quantity": "0.0",
                          "price": 0.00116998, "created_at": 1579588095, "updated_at": 1579588097,
                          "status": "cancelled", "leverage_level": 1, "source_exchange": "QUOINE", "product_id": 500,
                          "margin_type": None, "take_profit": None, "stop_loss": None, "trading_type": "spot",
                          "product_code": "CASH", "funding_currency": "ETH", "crypto_account_id": None,
                          "currency_pair_code": "CELETH", "average_price": 0.0, "target": "spot", "order_fee": 0.0,
                          "source_action": "manual", "unwound_trade_id": None, "trade_id": None,
                          "client_order_id": "sell-CEL-ETH-1579588095991611"}

    BUY_LIMIT_ORDER_AFTER_CANCEL = {"id": 2022033543, "order_type": "limit", "quantity": "1.0", "disc_quantity": "0.0",
                          "iceberg_total_quantity": "0.0", "side": "buy", "filled_quantity": "0.0", "price": 0.0005551,
                          "created_at": 1579588095, "updated_at": 1579588097, "status": "cancelled",
                          "leverage_level": 1, "source_exchange": "QUOINE", "product_id": 500, "margin_type": None,
                          "take_profit": None, "stop_loss": None, "trading_type": "spot", "product_code": "CASH",
                          "funding_currency": "ETH", "crypto_account_id": None, "currency_pair_code": "CELETH",
                          "average_price": 0.0, "target": "spot", "order_fee": 0.0, "source_action": "manual",
                          "unwound_trade_id": None, "trade_id": None, "client_order_id": "buy-CEL-ETH-1579588095991610"}

    ORDER_SAVE_RESTORE = {"id": 2022217546, "order_type": "limit", "quantity": "1.0", "disc_quantity": "0.0",
                          "iceberg_total_quantity": "0.0", "side": "buy", "filled_quantity": "0.0", "price": 0.00063439,
                          "created_at": 1579592560, "updated_at": 1579592560, "status": "live", "leverage_level": 1,
                          "source_exchange": "QUOINE", "product_id": 500, "margin_type": None, "take_profit": None,
                          "stop_loss": None, "trading_type": "spot", "product_code": "CASH", "funding_currency": "ETH",
                          "crypto_account_id": None, "currency_pair_code": "CELETH", "average_price": 0.0,
                          "target": "spot", "order_fee": 0.0, "source_action": "manual", "unwound_trade_id": None,
                          "trade_id": None, "client_order_id": "buy-CEL-ETH-1579592561189772"}

    ORDER_CANCEL_SAVE_RESTORE = {"id": 2022217546, "order_type": "limit", "quantity": "1.0", "disc_quantity": "0.0",
                                 "iceberg_total_quantity": "0.0", "side": "buy", "filled_quantity": "0.0",
                                 "price": 0.00063439, "created_at": 1579592560, "updated_at": 1579592562,
                                 "status": "cancelled", "leverage_level": 1, "source_exchange": "QUOINE",
                                 "product_id": 500, "margin_type": None, "take_profit": None, "stop_loss": None,
                                 "trading_type": "spot", "product_code": "CASH", "funding_currency": "ETH",
                                 "crypto_account_id": None, "currency_pair_code": "CELETH", "average_price": 0.0,
                                 "target": "spot", "order_fee": 0.0, "source_action": "manual",
                                 "unwound_trade_id": None, "trade_id": None,
                                 "client_order_id": "buy-CEL-ETH-1579592561189772"}<|MERGE_RESOLUTION|>--- conflicted
+++ resolved
@@ -10,15 +10,7 @@
     2. Serve as a reference for future lookup the data structure passing among stages.
     """
 
-<<<<<<< HEAD
     MARKETS = [
-=======
-    EMPTY = {}
-
-    LIMIT_MAKER_ERROR = {'errors': {'order': ['do_not_initiate']}}
-
-    EXCHANGE_MARKETS_DATA = [
->>>>>>> d802ae3c
         {
             'id': '418',
             'product_type': 'CurrencyPair',
