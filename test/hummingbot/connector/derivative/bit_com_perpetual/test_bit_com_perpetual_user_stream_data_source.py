--- conflicted
+++ resolved
@@ -375,25 +375,6 @@
             self._is_logged("ERROR",
                             "Unexpected error while listening to user stream. Retrying after 5 seconds..."))
 
-<<<<<<< HEAD
-    # @patch("aiohttp.ClientSession.ws_connect", new_callable=AsyncMock)
-    # @patch("hummingbot.core.data_type.user_stream_tracker_data_source.UserStreamTrackerDataSource._sleep")
-    # def test_listen_for_user_stream_iter_message_throws_exception(self, sleep_mock, mock_ws):
-    #     msg_queue: asyncio.Queue = asyncio.Queue()
-    #     # mock_ws.return_value = self.mocking_assistant.create_websocket_mock()
-    #     mock_ws.return_value = Exception("TEST ERROR")
-    #     sleep_mock.side_effect = asyncio.CancelledError  # to finish the task execution
-    #
-    #     try:
-    #         self.async_run_with_timeout(self.data_source.listen_for_user_stream(msg_queue), timeout=2)
-    #     except asyncio.CancelledError:
-    #         pass
-    #
-    #     self.assertTrue(
-    #         self._is_logged(
-    #             "ERROR",
-    #             "Unexpected error while listening to user stream. Retrying after 5 seconds..."))
-=======
     # @unittest.skip("Test with error")
     @patch("aiohttp.ClientSession.ws_connect", new_callable=AsyncMock)
     @patch("hummingbot.core.data_type.user_stream_tracker_data_source.UserStreamTrackerDataSource._sleep")
@@ -411,5 +392,4 @@
         self.assertTrue(
             self._is_logged(
                 "ERROR",
-                "Unexpected error while listening to user stream. Retrying after 5 seconds..."))
->>>>>>> ce64301b
+                "Unexpected error while listening to user stream. Retrying after 5 seconds..."))