import express from 'express';
import { Server } from 'http';
import { Request, Response, NextFunction } from 'express';
import { EthereumRoutes } from './chains/ethereum/ethereum.routes';
import { UniswapRoutes } from './chains/ethereum/uniswap/uniswap.routes';
import { ConfigManager } from './services/config-manager';
import { logger, updateLoggerToStdout } from './services/logger';
import { addHttps } from './https';
import {
  asyncHandler,
<<<<<<< HEAD
  GatewayError,
  HttpException,
=======
  HttpException,
  NodeError,
>>>>>>> 9586a064
} from './services/error-handler';

export const app = express();
let server: Server;

// parse body for application/json
app.use(express.json());

// parse url for application/x-www-form-urlencoded
app.use(express.urlencoded({ extended: true }));

// mount sub routers
app.use('/eth', EthereumRoutes.router);
app.use('/eth/uniswap', UniswapRoutes.router);

// a simple route to test that the server is running
app.get('/', (_req: Request, res: Response) => {
  res.status(200).json({ status: 'ok' });
});

app.get(
  '/config',
  (_req: Request, res: Response<ConfigManager.Config, any>) => {
    res.status(200).json(ConfigManager.config);
  }
);

interface ConfigUpdateRequest {
  APPNAME?: string;
  PORT?: number;
  IP_WHITELIST?: string[];
  HUMMINGBOT_INSTANCE_ID?: string;
  LOG_PATH?: string;
  GMT_OFFSET: number;
  CERT_PATH?: string;
  CERT_PASSPHRASE?: string;
  ETHEREUM_CHAIN?: string;
  INFURA_KEY?: string;
  ETH_GAS_STATION_ENABLE?: boolean;
  ETH_GAS_STATION_API_KEY?: string;
  ETH_GAS_STATION_GAS_LEVEL?: string;
  ETH_GAS_STATION_REFRESH_TIME?: number;
  ETH_MANUAL_GAS_PRICE?: number;
  LOG_TO_STDOUT?: boolean;
}

app.post(
  '/config/update',
  asyncHandler(
    async (
      req: Request<unknown, unknown, ConfigUpdateRequest>,
      res: Response
    ) => {
      const config = ConfigManager.config;

      for (const [k, v] of Object.entries(req.body)) {
        // this prevents the client from accidentally turning off HTTPS
        if (k != 'UNSAFE_DEV_MODE_WITH_HTTP' && k != 'VERSION' && k in config) {
          (config as any)[k] = v;
        }
      }

      logger.info('Update gateway config file.');
      ConfigManager.updateConfig(config);

      logger.info('Reloading gateway config file.');
      ConfigManager.reloadConfig();

      logger.info('Reload logger to stdout.');
      updateLoggerToStdout();

      logger.info('Reloading Ethereum routes.');
      EthereumRoutes.reload();

      logger.info('Restarting gateway.');
      await stopGateway();
      await startGateway();

      res.status(200).json({ message: 'The config has been updated' });
    }
  )
);

// handle any error thrown in the gateway api route
app.use(
  (
    err: Error | NodeError | HttpException,
    _req: Request,
    res: Response,
    _next: NextFunction
  ) => {
    const response: any = {
      message: err.message || 'Unknown error.',
    };
    if (err.stack) response.stack = err.stack;
    let httpErrorCode = 500;
    if (err instanceof HttpException) {
      httpErrorCode = err.status;
      response.errorCode = err.errorCode;
    } else if ('code' in err) {
      httpErrorCode = 503;
      response.errorCode = 1099;
      response.message = 'Unknown error.';

      switch (typeof err.code) {
        case 'string':
          // error is from ethers library
          if (['NETWORK_ERROR', 'SERVER_ERROR', 'TIMEOUT'].includes(err.code)) {
            response.errorCode = 1001;
            response.message =
              'Network error. Please check your node URL, API key, and Internet connection.';
          }
          break;

        case 'number':
          // errors from provider
          if (err.code === -32005) {
            // we only handle rate-limit errors
            response.errorCode = 1002;
            response.message = 'Blockchain node API rate limit exceeded.';
          }
          break;
      }
    }
<<<<<<< HEAD
    if (err instanceof HttpException) {
      httpErrorCode = err.status;
    }
=======

>>>>>>> 9586a064
    logger.error(response.message + response.stack);
    return res.status(httpErrorCode).json(response);
  }
);

export const startGateway = async () => {
  const port = ConfigManager.config.PORT;
  logger.info(`⚡️ Gateway API listening on port ${port}`);
  if (ConfigManager.config.UNSAFE_DEV_MODE_WITH_HTTP) {
    logger.info('Running in UNSAFE HTTP! This could expose private keys.');
    server = await app.listen(port);
  } else {
    logger.info('The server is secured behind HTTPS.');
    server = await addHttps(app).listen(port);
  }
};

const stopGateway = async () => {
  return server.close();
};<|MERGE_RESOLUTION|>--- conflicted
+++ resolved
@@ -8,13 +8,8 @@
 import { addHttps } from './https';
 import {
   asyncHandler,
-<<<<<<< HEAD
-  GatewayError,
-  HttpException,
-=======
   HttpException,
   NodeError,
->>>>>>> 9586a064
 } from './services/error-handler';
 
 export const app = express();
@@ -139,13 +134,9 @@
           break;
       }
     }
-<<<<<<< HEAD
     if (err instanceof HttpException) {
       httpErrorCode = err.status;
     }
-=======
-
->>>>>>> 9586a064
     logger.error(response.message + response.stack);
     return res.status(httpErrorCode).json(response);
   }
