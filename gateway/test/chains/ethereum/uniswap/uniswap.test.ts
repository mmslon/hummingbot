--- conflicted
+++ resolved
@@ -2,27 +2,17 @@
 import { Uniswap } from '../../../../src/connectors/uniswap/uniswap';
 import { patch, unpatch } from '../../../services/patch';
 import { UniswapishPriceError } from '../../../../src/services/error-handler';
-<<<<<<< HEAD
 import { CurrencyAmount, TradeType, Token } from '@uniswap/sdk-core';
 import { Pair, Route } from '@uniswap/v2-sdk';
 import { Trade } from '@uniswap/router-sdk';
 import { Percent } from '@uniswap/sdk-core';
 import { BigNumber, utils } from 'ethers';
-=======
-import {
-  Fetcher,
-  Pair,
-  Percent,
-  Route,
-  Token,
-  TokenAmount,
-  Trade,
-  TradeType,
-} from '@uniswap/sdk';
+// import {
+//   Fetcher,
+//   TokenAmount,
+// } from '@uniswap/sdk';
 import { OverrideConfigs } from '../../../config.util';
 import { patchEVMNonceManager } from '../../../evm.nonce.mock';
-import { BigNumber } from 'ethers';
->>>>>>> 1eb2577a
 import { Ethereum } from '../../../../src/chains/ethereum/ethereum';
 
 const overrideConfigs = new OverrideConfigs();
@@ -62,23 +52,20 @@
   unpatch();
 });
 
-<<<<<<< HEAD
-=======
 afterAll(async () => {
   await ethereum.close();
   await overrideConfigs.resetConfigs();
 });
 
-const patchFetchPairData = () => {
-  patch(Fetcher, 'fetchPairData', () => {
-    return new Pair(
-      new TokenAmount(WETH, '2000000000000000000'),
-      new TokenAmount(DAI, '1000000000000000000')
-    );
-  });
-};
+// const patchFetchPairData = () => {
+//   patch(Fetcher, 'fetchPairData', () => {
+//     return new Pair(
+//       new TokenAmount(WETH, '2000000000000000000'),
+//       new TokenAmount(DAI, '1000000000000000000')
+//     );
+//   });
+// };
 
->>>>>>> 1eb2577a
 const patchTrade = (key: string, error?: Error) => {
   patch(uniswap.alphaRouter.route, key, () => {
     if (error) return [];
