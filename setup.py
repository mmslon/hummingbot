--- conflicted
+++ resolved
@@ -33,11 +33,7 @@
 
 def main():
     cpu_count = os.cpu_count() or 8
-<<<<<<< HEAD
-    version = "20250923"
-=======
-    version = "20250928"
->>>>>>> 852b14b2
+    version = "20250929"
     all_packages = find_packages(
         include=["hummingbot", "hummingbot.*"],
     )
@@ -119,21 +115,12 @@
         sys.argv.append(f"--parallel={cpu_count}")
 
     setup(
-<<<<<<< HEAD
         name="hummingbot",
-        version=version,
-        description="Hummingbot",
-        url="https://github.com/hummingbot/hummingbot",
-        author="Hummingbot Foundation",
-        author_email="dev@hummingbot.org",
-=======
-        name="mmslon",
         version=version,
         description="MMSLON",
         url="https://github.com/mmslon/hummingbot",
         author="MMSLON",
         author_email="dev@mmslon.com",
->>>>>>> 852b14b2
         license="Apache 2.0",
         packages=packages,
         package_data=package_data,
