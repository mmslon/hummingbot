--- conflicted
+++ resolved
@@ -102,18 +102,6 @@
       - Bounties:
         - Bug Bounty Program: bounties/bug-bounty-program.md
         - Developer Bounty Program: bounties/developer-bounty.md
-<<<<<<< HEAD
-=======
-      - Get Help:
-        - Frequently Asked Questions: support/faq.md
-        - Troubleshooting:
-          - General: support/troubleshooting/general.md
-          - Binance Errors: support/troubleshooting/binance.md
-          - Dolomite Errors: support/troubleshooting/dolomite.md
-        - Common 'How To' Questions: support/how-to.md
-        - Contact and Support: support/index.md
-        - 中文 Github repo: https://github.com/coinalpha/hummingbot_chinese
->>>>>>> 22767983
     - User Manual:
       - Intro: manual.md
       - Installation:
